<?php

use Plank\Mediable\Media;
use Plank\Mediable\MediaUploader;
use Plank\Mediable\SourceAdapters\SourceAdapterFactory;
use Plank\Mediable\SourceAdapters\SourceAdapterInterface;
use Plank\Mediable\Exceptions\MediaUploadException;
use MediaUploader as Facade;
use Illuminate\Filesystem\FilesystemManager;
use League\Flysystem\Filesystem;

class MediaUploaderTest extends TestCase
{
    public function test_it_can_be_instantiated_via_the_container()
    {
        $this->assertInstanceOf(MediaUploader::class, app('mediable.uploader'));
    }

    public function test_it_can_be_instantiated_via_facade()
    {
        $this->assertInstanceOf(MediaUploader::class, Facade::setDirectory('foo'));
    }

    public function test_it_can_determine_media_type_by_extension_and_mime()
    {
        $uploader = $this->mockUploader();
        $uploader->setTypeDefinition('foo', ['text/foo'], ['foo']);
        $uploader->setTypeDefinition('bar', ['text/foo', 'text/bar'], ['foo', 'bar']);
        $uploader->setTypeDefinition('baz', ['text/foo', 'text/baz'], ['baz']);
        $uploader->setTypeDefinition('bat', ['text/bat'], ['bat']);
        $uploader->setAllowUnrecognizedTypes(true);

        $this->assertEquals('foo', $uploader->inferAggregateType('text/foo', 'foo', false), 'Double match, loose');
        $this->assertEquals('foo', $uploader->inferAggregateType('text/foo', 'foo', true), 'Double match, strict');
        $this->assertEquals('bat', $uploader->inferAggregateType('text/bat', 'foo', false), 'Loose should match MIME type first');
        $this->assertEquals(Media::TYPE_OTHER, $uploader->inferAggregateType('text/abc', 'abc', false), 'Loose match none');
        $this->assertEquals(Media::TYPE_OTHER, $uploader->inferAggregateType('text/abc', 'abc', true), 'Strict match none');
    }

    public function test_it_throws_exception_for_type_mismatch()
    {
        $uploader = $this->mockUploader();
        $uploader->setTypeDefinition('foo', ['text/foo'], ['foo']);
        $uploader->setTypeDefinition('bar', ['text/bar'], ['bar']);
        $uploader->setStrictTypeChecking(true);
        $this->expectException(MediaUploadException::class);
        $uploader->inferAggregateType('text/foo', 'bar');
    }

    public function test_it_validates_allowed_types()
    {
        $uploader = $this->mockUploader();
        $uploader->setTypeDefinition('foo', ['text/foo'], ['foo']);
        $uploader->setTypeDefinition('bar', ['text/bar'], ['bar']);

        $this->assertEquals('foo', $uploader->inferAggregateType('text/foo', 'foo'), 'No restrictions');

        $uploader->setAllowedAggregateTypes(['bar']);
        $this->assertEquals('bar', $uploader->inferAggregateType('text/bar', 'bar'), 'With Restriction');

        $this->expectException(MediaUploadException::class);
        $uploader->inferAggregateType('text/foo', 'bar');
    }

    public function test_it_can_restrict_to_known_types()
    {
        $uploader = $this->mockUploader();

        $uploader->setAllowUnrecognizedTypes(true);
        $this->assertEquals(Media::TYPE_OTHER, $uploader->inferAggregateType('text/foo', 'bar'));
        $uploader->setAllowUnrecognizedTypes(false);
        $this->expectException(MediaUploadException::class);
        $uploader->inferAggregateType('text/foo', 'bar');
    }

    public function test_it_throws_exception_for_non_existent_disk()
    {
        $uploader = $this->mockUploader();
        $this->expectException(MediaUploadException::class);
        $uploader->setDisk('abc');
    }

    public function test_it_throws_exception_for_disallowed_disk()
    {
        $uploader = $this->mockUploader();
        config()->set('filesystems.disks.foo', []);
        $this->expectException(MediaUploadException::class);
        $uploader->setDisk('foo');
    }

    public function test_it_can_change_model_class()
    {
        $uploader = $this->mockUploader();
        $method = $this->getPrivateMethod($uploader, 'makeModel');
        $class = $this->getMockClass(Media::class, null, [], '', true);
        $uploader->setModelClass($class);
        $this->assertInstanceOf($class, $method->invoke($uploader));
    }

    public function test_it_throw_exception_for_invalid_model()
    {
        $uploader = $this->mockUploader();
        $this->expectException(MediaUploadException::class);
        $uploader->setModelClass(stdClass::class);
    }

    public function test_it_validates_source_is_set()
    {
        $uploader = $this->mockUploader();
        $method = $this->getPrivateMethod($uploader, 'verifySource');

        $this->expectException(MediaUploadException::class);
        $method->invoke($uploader);
    }

    public function test_it_validates_source_is_valid()
    {
        $uploader = $this->mockUploader();
        $method = $this->getPrivateMethod($uploader, 'verifySource');

        $source = $this->createMock(SourceAdapterInterface::class);
        $source->method('valid')->willReturn(true);
        $uploader->fromSource($source);
        $method->invoke($uploader);

        $this->assertTrue(true);
    }

    public function test_it_validates_source_is_invalid()
    {
        $uploader = $this->mockUploader();
        $method = $this->getPrivateMethod($uploader, 'verifySource');

        $source = $this->createMock(SourceAdapterInterface::class);
        $source->method('valid')->willReturn(false);
        $uploader->fromSource($source);

        $this->expectException(MediaUploadException::class);
        $method->invoke($uploader);
    }

    public function test_it_validates_allowed_mime_types()
    {
        $uploader = $this->mockUploader();
        $method = $this->getPrivateMethod($uploader, 'verifyMimeType');

        $this->assertEquals('text/foo', $method->invoke($uploader, 'text/foo'), 'No restrictions');

        $uploader->setAllowedMimeTypes(['text/bar']);
        $this->assertEquals('text/bar', $method->invoke($uploader, 'text/bar'), 'With Restriction');

        $this->expectException(MediaUploadException::class);
        $method->invoke($uploader, 'text/foo');
    }

    public function test_it_validates_allowed_extensions()
    {
        $uploader = $this->mockUploader();
        $method = $this->getPrivateMethod($uploader, 'verifyExtension');

        $this->assertEquals('foo', $method->invoke($uploader, 'foo'), 'No restrictions');

        $uploader->setAllowedExtensions(['bar']);
        $this->assertEquals('bar', $method->invoke($uploader, 'bar'), 'With Restriction');

        $this->expectException(MediaUploadException::class);
        $method->invoke($uploader, 'foo');
    }

    public function test_it_validates_file_size()
    {
        $uploader = $this->mockUploader();
        $uploader->setMaximumSize(2);
        $method = $this->getPrivateMethod($uploader, 'verifyFileSize');

        $this->assertEquals(1, $method->invoke($uploader, 1));
        $this->expectException(MediaUploadException::class);
        $method->invoke($uploader, 3);
    }

    public function test_it_can_disable_file_size_limits()
    {
        $uploader = $this->mockUploader();
        $uploader->setMaximumSize(0);
        $method = $this->getPrivateMethod($uploader, 'verifyFileSize');
        $this->assertEquals(99999, $method->invoke($uploader, 99999));
    }


    public function test_it_can_error_on_duplicate_files()
    {
        $uploader = $this->mockDuplicateUploader();
        $uploader->setOnDuplicateBehavior(MediaUploader::ON_DUPLICATE_ERROR);
        $method = $this->getPrivateMethod($uploader, 'verifyDestination');
        $this->expectException(MediaUploadException::class);
        $method->invoke($uploader, $this->createMock(Media::class));
    }

    public function test_it_can_replace_duplicate_files()
    {
        $uploader = $this->mockDuplicateUploader();
        $uploader->setOnDuplicateBehavior(MediaUploader::ON_DUPLICATE_REPLACE);
        $method = $this->getPrivateMethod($uploader, 'verifyDestination');

        $media = factory(Media::class)->create([
            'disk' => 'tmp',
            'directory'=> '',
            'filename' => 'plank',
            'extension' => 'png'
        ]);

        $method->invoke($uploader, $media);

        $this->assertEquals(0, Media::all()->count());
    }

    public function test_it_can_increment_filename_on_duplicate_files()
    {
        $uploader = $this->mockDuplicateUploader();
        $uploader->setOnDuplicateBehavior(MediaUploader::ON_DUPLICATE_INCREMENT);
        $method = $this->getPrivateMethod($uploader, 'verifyDestination');

        $media = factory(Media::class)->create([
            'disk' => 'tmp',
            'directory'=> '',
            'filename' => 'plank',
            'extension' => 'png'
        ]);

        $method->invoke($uploader, $media);

        $this->assertEquals('plank (2)', $media->filename);
    }

    public function test_it_uploads_files()
    {
        $media = Facade::fromSource(__DIR__ . '/../_data/plank.png')
            ->toDestination('tmp', 'foo')
            ->setFilename('bar')
            ->upload();

        $this->assertInstanceOf(Media::class, $media);
        $this->assertTrue($media->fileExists());
        $this->assertEquals('tmp', $media->disk);
        $this->assertEquals('foo/bar.png', $media->getDiskPath());
        $this->assertEquals('image/png', $media->mime_type);
        $this->assertEquals(8444, $media->size);
        $this->assertEquals('image', $media->aggregate_type);
    }

<<<<<<< HEAD
    public function test_it_imports_existing_files()
    {
        $media = factory(Media::class)->make([
            'disk' => 'tmp',
            'directory' => 'foo',
            'filename' => 'bar',
            'extension' => 'png',
            'mime_type' => 'image/png'
        ]);
        $this->seedFileForMedia($media, fopen(__DIR__ . '/../_data/plank.png', 'r'));

        $media = Facade::importPath('tmp', 'foo/bar.png');
        $this->assertInstanceOf(Media::class, $media);
        $this->assertEquals('tmp', $media->disk);
        $this->assertEquals('foo/bar.png', $media->getDiskPath());
        $this->assertEquals('image/png', $media->mime_type);
        $this->assertEquals(8444, $media->size);
        $this->assertEquals('image', $media->aggregate_type);
    }

    public function test_it_updates_existing_media()
    {
        $media = factory(Media::class)->create([
            'disk' => 'tmp',
            'extension' => 'png',
            'mime_type' => 'video/mpeg',
            'aggregate_type' => 'video',
            'size' => 999,
        ]);
        $this->seedFileForMedia($media, fopen(__DIR__ . '/../_data/plank.png', 'r'));

        $result = Facade::update($media);

        $this->assertTrue($result);
        $this->assertEquals('image/png', $media->mime_type);
        $this->assertEquals('image', $media->aggregate_type);
        $this->assertEquals(8444, $media->size);
    }

    public function test_it_throws_exception_when_importing_missing_file()
    {
        $this->expectException(MediaUploadException::class);
        Facade::import('tmp', 'non', 'existing', 'jpg');
=======
    public function test_it_use_hash_for_filename()
    {
        $media = Facade::fromSource(__DIR__ . '/../_data/plank.png')
            ->toDestination('tmp', 'foo')
            ->useHashForFilename()
            ->upload();

        $this->assertEquals('8177ed8b17b9cd56510ce51dd95ede36', $media->filename);
>>>>>>> c1fd89dd
    }

    protected function mockUploader($filesystem = null, $factory = null)
    {
        return new MediaUploader(
            $filesystem ?: $this->createMock(FilesystemManager::class),
            $factory ?: $this->mockFactory(),
            []
        );
    }

    protected function mockFactory()
    {
        $factory = $this->createMock(SourceAdapterFactory::class);
        $factory->method('create')->will($this->returnArgument(0));
        return $factory;
    }

    protected function mockDuplicateUploader()
    {
        $storage = $this->createMock(Filesystem::class);
        $storage->method('has')->will($this->onConsecutiveCalls(true, true, false));
        $filesystem = $this->createMock(FilesystemManager::class);
        $filesystem->method('disk')->willReturn($storage);
        return $this->mockUploader($filesystem);
    }
}<|MERGE_RESOLUTION|>--- conflicted
+++ resolved
@@ -248,7 +248,6 @@
         $this->assertEquals('image', $media->aggregate_type);
     }
 
-<<<<<<< HEAD
     public function test_it_imports_existing_files()
     {
         $media = factory(Media::class)->make([
@@ -292,7 +291,8 @@
     {
         $this->expectException(MediaUploadException::class);
         Facade::import('tmp', 'non', 'existing', 'jpg');
-=======
+    }
+
     public function test_it_use_hash_for_filename()
     {
         $media = Facade::fromSource(__DIR__ . '/../_data/plank.png')
@@ -301,7 +301,6 @@
             ->upload();
 
         $this->assertEquals('8177ed8b17b9cd56510ce51dd95ede36', $media->filename);
->>>>>>> c1fd89dd
     }
 
     protected function mockUploader($filesystem = null, $factory = null)
