<?php

namespace Plank\Mediable;

use Illuminate\Database\Eloquent\Builder;
use Illuminate\Database\Eloquent\SoftDeletingScope;
use Jenssegers\Mongodb\Eloquent\Model;
use Plank\Mediable\Helpers\File;

/**
 * Media Model.
 *
 * @property string id
 * @property string disk
 * @property string directory
 * @property string filename
 * @property string extension
 * @property int size
 * @property string mime_type
 * @property string aggregate_type
 * @property array tags
 *
 * @author Sean Fraser <sean@plankdesign.com>
 */
class Media extends Model
{
    const TYPE_IMAGE = 'image';
    const TYPE_IMAGE_VECTOR = 'vector';
    const TYPE_PDF = 'pdf';
    const TYPE_VIDEO = 'video';
    const TYPE_AUDIO = 'audio';
    const TYPE_ARCHIVE = 'archive';
    const TYPE_DOCUMENT = 'document';
    const TYPE_SPREADSHEET = 'spreadsheet';
    const TYPE_PRESENTATION = 'presentation';
    const TYPE_OTHER = 'other';
    const TYPE_ALL = 'all';

    protected $guarded = ['id', 'disk', 'directory', 'filename', 'extension', 'size', 'mime_type', 'aggregate_type', 'tags', 'mediable_id', 'mediable_type'];

    /**
     * {@inheritdoc}
     */
    public static function boot()
    {
        parent::boot();

        //remove file on deletion
        static::deleting(function (Media $media) {
            $media->handleMediaDeletion();
        });
    }

    protected function handleMediaDeletion()
    {
        // optionally detach mediable relationships on soft delete
        if (static::hasGlobalScope(SoftDeletingScope::class) && !$this->forceDeleting) {
            if (config('mediable.detach_on_soft_delete')) {
                $this->model()->dissociate();
                $this->save();
            }
            // unlink associated file on delete
        } elseif ($this->storage()->has($this->getDiskPath())) {
            $this->storage()->delete($this->getDiskPath());
        }
    }

    /**
     * Retrieve all associated models of given class.
     * @return \Illuminate\Database\Eloquent\Relations\MorphTo
     */
    public function model()
    {
        return $this->morphTo('mediable');
    }

    /**
     * Get the filesystem object for this media.
     * @return \Illuminate\Contracts\Filesystem\Filesystem
     */
    protected function storage()
    {
        return app('filesystem')->disk($this->disk);
    }

    /**
     * Get the path to the file relative to the root of the disk.
     * @return string
     */
    public function getDiskPath()
    {
        return ltrim(rtrim($this->directory, '/') . '/' . ltrim($this->basename, '/'), '/');
    }

    /**
     * Retrieve the file extension.
     * @return string
     */
    public function getBasenameAttribute()
    {
        return $this->filename . '.' . $this->extension;
    }

    /**
     * Query scope for to find media in a particular directory.
     * @param  \Illuminate\Database\Eloquent\Builder $q
     * @param  string $disk Filesystem disk to search in
     * @param  string $directory Path relative to disk
     * @param  bool $recursive (_optional_) If true, will find media in or under the specified directory
     * @return void
     */
    public function scopeInDirectory(Builder $q, $disk, $directory, $recursive = false)
    {
        $q->where('disk', $disk);
        if ($recursive) {
            $directory = str_replace(['%', '_'], ['\%', '\_'], $directory);
            $q->where('directory', 'like', $directory . '%');
        } else {
            $q->where('directory', '=', $directory);
        }
    }

    /**
     * Query scope for finding media in a particular directory or one of its subdirectories.
     * @param  \Illuminate\Database\Eloquent\Builder $q
     * @param  string $disk Filesystem disk to search in
     * @param  string $directory Path relative to disk
     * @return void
     */
    public function scopeInOrUnderDirectory(Builder $q, $disk, $directory)
    {
        $q->inDirectory($disk, $directory, true);
    }

    /**
     * Query scope for finding media by basename.
     * @param  \Illuminate\Database\Eloquent\Builder $q
     * @param  string $basename filename and extension
     * @return void
     */
    public function scopeWhereBasename(Builder $q, $basename)
    {
        $q->where('filename', pathinfo($basename, PATHINFO_FILENAME))
            ->where('extension', pathinfo($basename, PATHINFO_EXTENSION));
    }

    /**
     * Query scope finding media at a path relative to a disk.
     * @param  \Illuminate\Database\Eloquent\Builder $q
     * @param  string $disk
     * @param  string $path directory, filename and extension
     * @return void
     */
    public function scopeForPathOnDisk(Builder $q, $disk, $path)
    {
        $q->where('disk', $disk)
            ->where('directory', File::cleanDirname($path))
            ->where('filename', pathinfo($path, PATHINFO_FILENAME))
            ->where('extension', pathinfo($path, PATHINFO_EXTENSION));
    }

    /**
     * Query scope to remove the order by clause from the query.
     * @param  \Illuminate\Database\Eloquent\Builder $q
     * @return void
     */
    public function scopeUnordered(Builder $q)
    {
        $query = $q->getQuery();
        if ($query->orders) {
            $query->orders = null;
        }
    }

    /**
     * Calculate the file size in human readable byte notation.
     * @param  int $precision (_optional_) Number of decimal places to include.
     * @return string
     */
    public function readableSize($precision = 1)
    {
        return File::readableSize($this->size, $precision);
    }

    /**
     * Get the absolute filesystem path to the file.
     * @return string
     */
    public function getAbsolutePath()
    {
        return $this->getUrlGenerator()->getAbsolutePath();
    }

    /**
     * Get a UrlGenerator instance for the media.
     * @return \Plank\Mediable\UrlGenerators\UrlGenerator
     */
    protected function getUrlGenerator()
    {
        return app('mediable.url.factory')->create($this);
    }

    /**
     * Check if the file is located below the public webroot.
     * @return bool
     */
    public function isPubliclyAccessible()
    {
        return $this->getUrlGenerator()->isPubliclyAccessible();
    }

    /**
     * Get the absolute URL to the media file.
     * @throws \Plank\Mediable\Exceptions\MediaUrlException If media's disk is not publicly accessible
     * @return string
     */
    public function getUrl()
    {
        return $this->getUrlGenerator()->getUrl();
    }

    /**
     * Check if the file exists on disk.
     * @return bool
     */
    public function fileExists()
    {
        return $this->storage()->has($this->getDiskPath());
    }

    /**
     * Retrieve the contents of the file.
     * @return string
     */
    public function contents()
    {
        return $this->storage()->get($this->getDiskPath());
    }

    /**
     * Rename the file in place.
     * @param  string $name
     * @return void
     * @see \Plank\Mediable\Media::move()
     */
    public function rename($filename)
    {
        $this->move($this->directory, $filename);
    }

    /**
     * Move the file to a new location on disk.
     *
     * Will invoke the `save()` method on the model after the associated file has been moved to prevent synchronization errors
     * @param  string $destination directory relative to disk root
     * @param  string $filename filename. Do not include extension
     * @return void
     */
    public function move($destination, $filename = null)
    {
<<<<<<< HEAD
        app('mediable.mover')->move($this, $destination, $filename);
=======
        // optionally detach mediable relationships on soft delete
        if (static::hasGlobalScope(SoftDeletingScope::class) && ! $this->forceDeleting) {
            if (config('mediable.detach_on_soft_delete')) {
                $this->newBaseQueryBuilder()
                    ->from('mediables')
                    ->where('media_id', $this->getKey())
                    ->delete();
            }
            // unlink associated file on delete
        } elseif ($this->storage()->has($this->getDiskPath())) {
            $this->storage()->delete($this->getDiskPath());
        }
>>>>>>> 41bd90fd
    }

    public function addTags($tags)
    {
        $tags = (array)$tags;
        $this->tags = is_array($this->tags) ? array_unique(array_merge($this->tags, $tags)) : $tags;
    }

    public function removeTags($tags)
    {
        $tags = (array)$tags;
        $this->tags = is_array($this->tags) ? array_values(array_diff($this->tags, $tags)) : [];
    }
}<|MERGE_RESOLUTION|>--- conflicted
+++ resolved
@@ -46,9 +46,199 @@
         parent::boot();
 
         //remove file on deletion
-        static::deleting(function (Media $media) {
+        static::deleted(function (Media $media) {
             $media->handleMediaDeletion();
         });
+    }
+
+    /**
+     * Retrieve all associated models of given class.
+     * @return \Illuminate\Database\Eloquent\Relations\MorphTo
+     */
+    public function model()
+    {
+        return $this->morphTo('mediable');
+    }
+
+    /**
+     * Retrieve the file extension.
+     * @return string
+     */
+    public function getBasenameAttribute()
+    {
+        return $this->filename . '.' . $this->extension;
+    }
+
+    /**
+     * Query scope for to find media in a particular directory.
+     * @param  \Illuminate\Database\Eloquent\Builder $q
+     * @param  string $disk Filesystem disk to search in
+     * @param  string $directory Path relative to disk
+     * @param  bool $recursive (_optional_) If true, will find media in or under the specified directory
+     * @return void
+     */
+    public function scopeInDirectory(Builder $q, $disk, $directory, $recursive = false)
+    {
+        $q->where('disk', $disk);
+        if ($recursive) {
+            $directory = str_replace(['%', '_'], ['\%', '\_'], $directory);
+            $q->where('directory', 'like', $directory . '%');
+        } else {
+            $q->where('directory', '=', $directory);
+        }
+    }
+
+    /**
+     * Query scope for finding media in a particular directory or one of its subdirectories.
+     * @param  \Illuminate\Database\Eloquent\Builder $q
+     * @param  string $disk Filesystem disk to search in
+     * @param  string $directory Path relative to disk
+     * @return void
+     */
+    public function scopeInOrUnderDirectory(Builder $q, $disk, $directory)
+    {
+        $q->inDirectory($disk, $directory, true);
+    }
+
+    /**
+     * Query scope for finding media by basename.
+     * @param  \Illuminate\Database\Eloquent\Builder $q
+     * @param  string $basename filename and extension
+     * @return void
+     */
+    public function scopeWhereBasename(Builder $q, $basename)
+    {
+        $q->where('filename', pathinfo($basename, PATHINFO_FILENAME))
+            ->where('extension', pathinfo($basename, PATHINFO_EXTENSION));
+    }
+
+    /**
+     * Query scope finding media at a path relative to a disk.
+     * @param  \Illuminate\Database\Eloquent\Builder $q
+     * @param  string $disk
+     * @param  string $path directory, filename and extension
+     * @return void
+     */
+    public function scopeForPathOnDisk(Builder $q, $disk, $path)
+    {
+        $q->where('disk', $disk)
+            ->where('directory', File::cleanDirname($path))
+            ->where('filename', pathinfo($path, PATHINFO_FILENAME))
+            ->where('extension', pathinfo($path, PATHINFO_EXTENSION));
+    }
+
+    /**
+     * Query scope to remove the order by clause from the query.
+     * @param  \Illuminate\Database\Eloquent\Builder $q
+     * @return void
+     */
+    public function scopeUnordered(Builder $q)
+    {
+        $query = $q->getQuery();
+        if ($query->orders) {
+            $query->orders = null;
+        }
+    }
+
+    /**
+     * Calculate the file size in human readable byte notation.
+     * @param  int $precision (_optional_) Number of decimal places to include.
+     * @return string
+     */
+    public function readableSize($precision = 1)
+    {
+        return File::readableSize($this->size, $precision);
+    }
+
+    /**
+     * Get the path to the file relative to the root of the disk.
+     * @return string
+     */
+    public function getDiskPath()
+    {
+        return ltrim(rtrim($this->directory, '/').'/'.ltrim($this->basename, '/'), '/');
+    }
+
+    /**
+     * Get the absolute filesystem path to the file.
+     * @return string
+     */
+    public function getAbsolutePath()
+    {
+        return $this->getUrlGenerator()->getAbsolutePath();
+    }
+
+    /**
+     * Check if the file is located below the public webroot.
+     * @return bool
+     */
+    public function isPubliclyAccessible()
+    {
+        return $this->getUrlGenerator()->isPubliclyAccessible();
+    }
+
+    /**
+     * Get the absolute URL to the media file.
+     * @throws \Plank\Mediable\Exceptions\MediaUrlException If media's disk is not publicly accessible
+     * @return string
+     */
+    public function getUrl()
+    {
+        return $this->getUrlGenerator()->getUrl();
+    }
+
+    /**
+     * Check if the file exists on disk.
+     * @return bool
+     */
+    public function fileExists()
+    {
+        return $this->storage()->has($this->getDiskPath());
+    }
+
+    /**
+     * Retrieve the contents of the file.
+     * @return string
+     */
+    public function contents()
+    {
+        return $this->storage()->get($this->getDiskPath());
+    }
+
+    /**
+     * Move the file to a new location on disk.
+     *
+     * Will invoke the `save()` method on the model after the associated file has been moved to prevent synchronization errors
+     * @param  string $destination directory relative to disk root
+     * @param  string $filename    filename. Do not include extension
+     * @return void
+     */
+    public function move($destination, $filename = null)
+    {
+        app('mediable.mover')->move($this, $destination, $filename);
+    }
+
+    /**
+     * Rename the file in place.
+     * @param  string $name
+     * @return void
+     * @see \Plank\Mediable\Media::move()
+     */
+    public function rename($filename)
+    {
+        $this->move($this->directory, $filename);
+    }
+
+    public function addTags($tags)
+    {
+        $tags = (array)$tags;
+        $this->tags = is_array($this->tags) ? array_unique(array_merge($this->tags, $tags)) : $tags;
+    }
+
+    public function removeTags($tags)
+    {
+        $tags = (array)$tags;
+        $this->tags = is_array($this->tags) ? array_values(array_diff($this->tags, $tags)) : [];
     }
 
     protected function handleMediaDeletion()
@@ -66,15 +256,6 @@
     }
 
     /**
-     * Retrieve all associated models of given class.
-     * @return \Illuminate\Database\Eloquent\Relations\MorphTo
-     */
-    public function model()
-    {
-        return $this->morphTo('mediable');
-    }
-
-    /**
      * Get the filesystem object for this media.
      * @return \Illuminate\Contracts\Filesystem\Filesystem
      */
@@ -84,114 +265,6 @@
     }
 
     /**
-     * Get the path to the file relative to the root of the disk.
-     * @return string
-     */
-    public function getDiskPath()
-    {
-        return ltrim(rtrim($this->directory, '/') . '/' . ltrim($this->basename, '/'), '/');
-    }
-
-    /**
-     * Retrieve the file extension.
-     * @return string
-     */
-    public function getBasenameAttribute()
-    {
-        return $this->filename . '.' . $this->extension;
-    }
-
-    /**
-     * Query scope for to find media in a particular directory.
-     * @param  \Illuminate\Database\Eloquent\Builder $q
-     * @param  string $disk Filesystem disk to search in
-     * @param  string $directory Path relative to disk
-     * @param  bool $recursive (_optional_) If true, will find media in or under the specified directory
-     * @return void
-     */
-    public function scopeInDirectory(Builder $q, $disk, $directory, $recursive = false)
-    {
-        $q->where('disk', $disk);
-        if ($recursive) {
-            $directory = str_replace(['%', '_'], ['\%', '\_'], $directory);
-            $q->where('directory', 'like', $directory . '%');
-        } else {
-            $q->where('directory', '=', $directory);
-        }
-    }
-
-    /**
-     * Query scope for finding media in a particular directory or one of its subdirectories.
-     * @param  \Illuminate\Database\Eloquent\Builder $q
-     * @param  string $disk Filesystem disk to search in
-     * @param  string $directory Path relative to disk
-     * @return void
-     */
-    public function scopeInOrUnderDirectory(Builder $q, $disk, $directory)
-    {
-        $q->inDirectory($disk, $directory, true);
-    }
-
-    /**
-     * Query scope for finding media by basename.
-     * @param  \Illuminate\Database\Eloquent\Builder $q
-     * @param  string $basename filename and extension
-     * @return void
-     */
-    public function scopeWhereBasename(Builder $q, $basename)
-    {
-        $q->where('filename', pathinfo($basename, PATHINFO_FILENAME))
-            ->where('extension', pathinfo($basename, PATHINFO_EXTENSION));
-    }
-
-    /**
-     * Query scope finding media at a path relative to a disk.
-     * @param  \Illuminate\Database\Eloquent\Builder $q
-     * @param  string $disk
-     * @param  string $path directory, filename and extension
-     * @return void
-     */
-    public function scopeForPathOnDisk(Builder $q, $disk, $path)
-    {
-        $q->where('disk', $disk)
-            ->where('directory', File::cleanDirname($path))
-            ->where('filename', pathinfo($path, PATHINFO_FILENAME))
-            ->where('extension', pathinfo($path, PATHINFO_EXTENSION));
-    }
-
-    /**
-     * Query scope to remove the order by clause from the query.
-     * @param  \Illuminate\Database\Eloquent\Builder $q
-     * @return void
-     */
-    public function scopeUnordered(Builder $q)
-    {
-        $query = $q->getQuery();
-        if ($query->orders) {
-            $query->orders = null;
-        }
-    }
-
-    /**
-     * Calculate the file size in human readable byte notation.
-     * @param  int $precision (_optional_) Number of decimal places to include.
-     * @return string
-     */
-    public function readableSize($precision = 1)
-    {
-        return File::readableSize($this->size, $precision);
-    }
-
-    /**
-     * Get the absolute filesystem path to the file.
-     * @return string
-     */
-    public function getAbsolutePath()
-    {
-        return $this->getUrlGenerator()->getAbsolutePath();
-    }
-
-    /**
      * Get a UrlGenerator instance for the media.
      * @return \Plank\Mediable\UrlGenerators\UrlGenerator
      */
@@ -199,92 +272,4 @@
     {
         return app('mediable.url.factory')->create($this);
     }
-
-    /**
-     * Check if the file is located below the public webroot.
-     * @return bool
-     */
-    public function isPubliclyAccessible()
-    {
-        return $this->getUrlGenerator()->isPubliclyAccessible();
-    }
-
-    /**
-     * Get the absolute URL to the media file.
-     * @throws \Plank\Mediable\Exceptions\MediaUrlException If media's disk is not publicly accessible
-     * @return string
-     */
-    public function getUrl()
-    {
-        return $this->getUrlGenerator()->getUrl();
-    }
-
-    /**
-     * Check if the file exists on disk.
-     * @return bool
-     */
-    public function fileExists()
-    {
-        return $this->storage()->has($this->getDiskPath());
-    }
-
-    /**
-     * Retrieve the contents of the file.
-     * @return string
-     */
-    public function contents()
-    {
-        return $this->storage()->get($this->getDiskPath());
-    }
-
-    /**
-     * Rename the file in place.
-     * @param  string $name
-     * @return void
-     * @see \Plank\Mediable\Media::move()
-     */
-    public function rename($filename)
-    {
-        $this->move($this->directory, $filename);
-    }
-
-    /**
-     * Move the file to a new location on disk.
-     *
-     * Will invoke the `save()` method on the model after the associated file has been moved to prevent synchronization errors
-     * @param  string $destination directory relative to disk root
-     * @param  string $filename filename. Do not include extension
-     * @return void
-     */
-    public function move($destination, $filename = null)
-    {
-<<<<<<< HEAD
-        app('mediable.mover')->move($this, $destination, $filename);
-=======
-        // optionally detach mediable relationships on soft delete
-        if (static::hasGlobalScope(SoftDeletingScope::class) && ! $this->forceDeleting) {
-            if (config('mediable.detach_on_soft_delete')) {
-                $this->newBaseQueryBuilder()
-                    ->from('mediables')
-                    ->where('media_id', $this->getKey())
-                    ->delete();
-            }
-            // unlink associated file on delete
-        } elseif ($this->storage()->has($this->getDiskPath())) {
-            $this->storage()->delete($this->getDiskPath());
-        }
->>>>>>> 41bd90fd
-    }
-
-    public function addTags($tags)
-    {
-        $tags = (array)$tags;
-        $this->tags = is_array($this->tags) ? array_unique(array_merge($this->tags, $tags)) : $tags;
-    }
-
-    public function removeTags($tags)
-    {
-        $tags = (array)$tags;
-        $this->tags = is_array($this->tags) ? array_values(array_diff($this->tags, $tags)) : [];
-    }
 }